--- conflicted
+++ resolved
@@ -10,14 +10,13 @@
 requires-python = ">=3.9,<3.12"
 dependencies = [
     "click>=8.1.7",
-    "cshogi>=0.8.9",
+    "cshogi>=0.9.2",
     "tqdm>=4.67.1",
     "pyarrow>=19.0.0",
     "numpy>=1.19.0",
     "google-crc32c>=1.6.0",
 ]
 
-<<<<<<< HEAD
 [project.optional-dependencies]
 # GPU種類ごとのextra
 cpu = [
@@ -56,18 +55,6 @@
 
 [tool.poetry]
 packages = [{include = "maou", from = "src"}]
-=======
-[tool.poetry.dependencies]
-python = "^3.9"
-click = "^8.1.7"
-cshogi = "^0.9.2"
-scikit-learn = "^1.6.1"
-torch = "^2.5.1"
-torchvision = "^0.20.1"
-torchinfo = "^1.8.0"
-tensorboard = "^2.19.0"
-torch-tb-profiler = "^0.4.3"
->>>>>>> fc3cf7ef
 
 [tool.poetry.group.dev.dependencies]
 pre-commit = "^4.2.0"
@@ -76,17 +63,13 @@
 isort = "^6.0.1"
 commitizen = "^4.8.2"
 pytest = "^8.3.5"
-<<<<<<< HEAD
-ruff = "^0.11.7"
+ruff = "^0.11.12"
 types-tqdm = "^4.67.0.20241221"
 mypy = "^1.15.0"
 google-cloud-storage = "^2.19.0"
 google-cloud-bigquery = {version = "^3.27.0", extras = ["pandas"]}
 google-cloud-bigquery-storage = "^2.28.0"
 boto3 = "^1.34.0"
-=======
-ruff = "^0.11.12"
->>>>>>> fc3cf7ef
 
 [tool.commitizen]
 name = "cz_conventional_commits"
