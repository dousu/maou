--- conflicted
+++ resolved
@@ -10,14 +10,13 @@
 requires-python = ">=3.9,<3.12"
 dependencies = [
     "click>=8.1.7",
-    "cshogi>=0.8.8",
+    "cshogi>=0.8.9",
     "tqdm>=4.67.1",
     "pyarrow>=19.0.0",
     "numpy>=1.19.0",
     "google-crc32c>=1.6.0",
 ]
 
-<<<<<<< HEAD
 [project.optional-dependencies]
 # GPU種類ごとのextra
 cpu = [
@@ -71,28 +70,6 @@
 google-cloud-bigquery = {version = "^3.27.0", extras = ["pandas"]}
 google-cloud-bigquery-storage = "^2.28.0"
 boto3 = "^1.34.0"
-=======
-[tool.poetry.dependencies]
-python = "^3.9"
-click = "^8.1.7"
-cshogi = "^0.8.9"
-scikit-learn = "^1.6.1"
-torch = "^2.5.1"
-torchvision = "^0.20.1"
-torchinfo = "^1.8.0"
-tensorboard = "^2.19.0"
-torch-tb-profiler = "^0.4.3"
-
-[tool.poetry.group.dev.dependencies]
-black = "^25.1.0"
-pre-commit = "^4.2.0"
-flake8 = "^7.2.0"
-yamllint = "^1.37.0"
-isort = "^6.0.1"
-commitizen = "^4.1.1"
-pytest = "^8.3.5"
-ruff = "^0.11.7"
->>>>>>> cec5465b
 
 [tool.commitizen]
 name = "cz_conventional_commits"
